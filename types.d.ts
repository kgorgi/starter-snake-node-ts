import { Request } from 'express'

export interface Game {
    /**
     * A unique identifier for this Game.
     * Example: "totally-unique-game-id"
     */
    id: string

    /**
     * Information about the ruleset being used to run this game.
     * Example: {"name": "standard", "version": "v1.2.3"}
     */
    ruleset?: { name: string; version: string }

    /**
     * How much time your snake has to respond to
     * requests for this Game in milliseconds (integer).
     * Example: 500
     */
    timeout: number
}

export interface Coordinates {
    /**
     * An x-coordinate on the board (integer).
     * Example: 1
     */
    x: number

    /**
     * An y-coordinate on the board (integer).
     * Example: 1
     */
    y: number
}

export interface Snake {
    /**
     * Unique identifier for this Battlesnake in the context of the current Game.
     * Example: "totally-unique-snake-id"
     */
    id: string

    /**
     * Name given to this Battlesnake by its author.
     * Example: "Sneky McSnek Face"
     */
    name: string

    /**
     * Health value (integer) of this Battlesnake, between 0 and 100 inclusively.
     * Example: 54
     */
    health: number

    /** Array of coordinates representing this Battlesnake's location on the game board.
     * This array is ordered from head to tail.
     * Example: [{"x": 0, "y": 0}, ..., {"x": 2, "y": 0}] */
    body: Coordinates[]

    /**
     * The previous response time of this Battlesnake, in milliseconds.
     * "0" means the Battlesnake timed out and failed to respond.
     * Example: "450"
     */
    latency: string

    /**
     * Coordinates for this Battlesnake's head.
     * Equivalent to the first element of the body array.
     * Example: {"x": 0, "y": 0}
     */
    head: Coordinates

    /**
     * Length of this Battlesnake from head to tail.
     * Equivalent to the length (integer) of the body array.
     * Example: 3
     */
    length: number

    /**
     * Message shouted by this Battlesnake on the previous turn.
     * Example: "why are we shouting??"
     */
    shout: string

    /**
     * The squad that the Battlesnake belongs to.
     * Used to identify squad members in Squad Mode games.
     * Example: "1"
     */
    squad: string
}

export interface Board {
    /**
     * Height of the game board (integer).
     * Example: 11
     */
    height: number

    /**
     * Width of the game board (integer).
     * Example: 11
     */
    width: number

    /**
     * Array of coordinates representing food locations on the game board.
     * Example: [{"x": 5, "y": 5}, ..., {"x": 2, "y": 6}]
     */
    food: Coordinates[]

    /**
     * Array of coordinates representing hazardous locations on the game board.
     * These will only appear in some game modes.
     * Example: [{"x": 0, "y": 0}, ..., {"x": 0, "y": 1}]
     */
    harzards: Coordinates[]

    /**
     * Array of Battlesnake Objects representing all Battlesnakes
     * remaining on the game board (including yourself if you haven't been eliminated).
     * Example: [{"id": "snake-one", ...}, ...]
     */
    snakes: Snake[]
}

export interface SnakeInfo {
    /**
     * Version of the Battlesnake API implemented by this Battlesnake.
     * Example: "1"
     */
    apiversion: string

    /** Username of the author of this Battlesnake.
     * If provided, this will be used to verify ownership.
     * Example: "BattlesnakeOfficial" */
    author?: string

    /**
     * Hex color code used to display this Battlesnake.
     * Must start with "#" and be 7 characters long.
     * Example: "#888888" */
    color?: string

    /**
     * Displayed head of this Battlesnake.
     * See battlesnake.io docs for head images.
     * Example: "default"
     */
    head?: Heads

    /**
     * Displayed tail of this Battlesnake.
     * See battlesnake.io docs for tail images.
     * Example: "default" */
    tail?: Tails

    /**
     * A version number or tag for your snake.
     */
    version?: string
}

export interface GameState {
    /**
     * Game Object describing the game being played.
     */
    game: Game

    /**
     * Turn number (integer) of the game being played (0 for new games).
     */
    turn: number

    /**
     * Board Object describing the initial state of the game board.
     */
    board: Board

    /**
     * Battlesnake Object describing your Battlesnake.
     */
    you: Battlesnake
}

export type Direction = 'up' | 'left' | 'down' | 'right'

export interface Move {
    /**
     * Your Battlesnake's move for this turn.
     * Valid moves are up, down, left, or right.
     * Example: "up"
     */
    move: Direction

    /**
     * An optional message sent to all other Battlesnakes
     * on the next turn. Must be 256 characters or less.
     * Example: "I am moving up!"
     */
    shout?: string
}

<<<<<<< HEAD
/**
 * All the heads that are available in BattleSnake.
 * Note some heads may only be used if they are awarded.
 */
type Heads =
    | StandardHeads
    | WinterClassic2019Heads
    | StayHomeAndCodeHeads
    | FallLeague2020Heads

/**
 * The standard set of head customizations available to everyone.
 */
type StandardHeads =
    | 'default'
    | 'beluga'
    | 'bendr'
    | 'dead'
    | 'evil'
    | 'fang'
    | 'pixel'
    | 'sand-worm'
    | 'safe'
    | 'shades'
    | 'silly'
    | 'smile'
    | 'tongue'

/**
 * Released for the Battlesnake Winter Classic 2019 tournament.
 * Available for everyone.
 */
type WinterClassic2019Heads =
    | 'bonhomme'
    | 'earmuffs'
    | 'rudolph'
    | 'scarf'
    | 'ski'
    | 'snow-worm'
    | 'snowman'

/**
 * Released for the 2020 Stay Home and Code competition.
 * Available for everyone.
 */
type StayHomeAndCodeHeads = 'caffeine' | 'gamer' | 'workout' | 'tiger-king'

/**
 * Rewards for Fall League 2020 Challenge Arenas
 */
type FallLeague2020Heads = 'jackolantern' | 'pumpkin'

/**
 * Awarded to members throughout the 2021 Battlesnake Competitive Season.
 */
type MembershipRewards2021Heads =
    | 'alligator'
    | 'comet'
    | 'football'
    | 'iguana'
    | 'latern-fish'
    | 'missile'
    | 'mask'
    | 'moto-helment'
    | 'moustache'
    | 'snail'
    | 'rocket-helmet'
    | 'space-helmet'

/**
 * Head rewards for competing in the Spring League 2021 competition.
 */
type SpringLeague2021Heads =
    | 'chomp'
    | 'pixel-round'
    | 'rbc-bowler'
    | 'sneaky'
    | 'orca'

/**
 * Head rewards for Summer League 2021.
 */
type SummerLeague2021Heads = 'villian' | 'viper'

/**
 * All the tails that are available in BattleSnake.
 * Note some tails may only be used if they are awarded.
 */
type Tails =
    | StandardTails
    | WinterClassic2019Tails
    | StayHomeAndCodeTails
    | FallLeague2020Tails
    | MembershipRewards2021Tails
    | SpringLeague2021Tails
    | SummerLeague2021Tails

/**
 * The standard set of tail customizations available to everyone.
 */
type StandardTails =
    | 'default'
    | 'block-bum'
    | 'bolt'
    | 'curled'
    | 'fat-rattle'
    | 'freckle'
    | 'hook'
    | 'pixel'
    | 'round-bum'
    | 'sharp'
    | 'skinny'
    | 'small-rattle'

/**
 * Released for the Battlesnake Winter Classic 2019 tournament.
 * Available for everyone.
 */
type WinterClassic2019Tails = 'bonhomme' | 'flake' | 'ice-skate' | 'present'

/**
 * Released for the 2020 Stay Home and Code competition.
 * Available for everyone.
 */
type StayHomeAndCodeTails = 'coffee' | 'mouse' | '-weight' | 'tiger-tail'

/**
 * Rewards for Fall League 2020 Challenge Arenas.
 */
type FallLeague2020Tails = 'leaf' | 'pumpkin'

/**
 * Awarded to members throughout the 2021 Battlesnake Competitive Season.
 */
type MembershipRewards2021Tails =
    | 'alligator'
    | 'comet'
    | 'fish'
    | 'flame'
    | 'football'
    | 'iguana'
    | 'ion'
    | 'missile'
    | 'shinny-jeans'
    | 'snail'
    | 'tire'
    | 'virus'

/**
 * Tail rewards for competing in the Spring League 2021 competition.
 */
type SpringLeague2021Tails =
    | 'ghost'
    | 'pixel-round'
    | 'rbc-necktie'
    | 'swirl'
    | 'swoop'

/**
 * Tail rewards for Summer League 2021.
 */
type SummerLeague2021Tails = 'rattle' | 'rocket'
=======
export type GameRequest = Request<{}, {}, GameState>
>>>>>>> c70ad951
<|MERGE_RESOLUTION|>--- conflicted
+++ resolved
@@ -205,7 +205,8 @@
     shout?: string
 }
 
-<<<<<<< HEAD
+export type GameRequest = Request<{}, {}, GameState>
+
 /**
  * All the heads that are available in BattleSnake.
  * Note some heads may only be used if they are awarded.
@@ -367,7 +368,4 @@
 /**
  * Tail rewards for Summer League 2021.
  */
-type SummerLeague2021Tails = 'rattle' | 'rocket'
-=======
-export type GameRequest = Request<{}, {}, GameState>
->>>>>>> c70ad951
+type SummerLeague2021Tails = 'rattle' | 'rocket'